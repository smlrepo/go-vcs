--- conflicted
+++ resolved
@@ -1267,13 +1267,7 @@
 	return fis, nil
 }
 
-<<<<<<< HEAD
-func (fs *gitFSCmd) RootType(string) vfs.RootType {
-	return vfs.RootTypeGoPath
-}
-=======
 func (*gitFSCmd) RootType(string) vfs.RootType { return "" }
->>>>>>> 8c972d23
 
 func (fs *gitFSCmd) String() string {
 	return fmt.Sprintf("git repository %s commit %s (cmd)", fs.dir, fs.at)
